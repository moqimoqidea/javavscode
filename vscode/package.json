--- conflicted
+++ resolved
@@ -237,17 +237,15 @@
 					"default": false,
 					"description": "%jdk.configuration.disableProjectSearchLimit.description%"
 				},
-<<<<<<< HEAD
+				"jdk.completion.warning.time": {
+					"type": "integer",
+					"default": 10000,
+					"description": "%jdk.debugger.configuration.completion.warning.time.description%"
+				},
 				"jdk.telemetry.enabled": {
 					"type": "boolean",
 					"description": "%jdk.configuration.telemetry.enabled.description%",
 					"default": false
-=======
-				"jdk.completion.warning.time": {
-					"type": "integer",
-					"default": 10000,
-					"description": "%jdk.debugger.configuration.completion.warning.time.description%"
->>>>>>> 5c64c482
 				}
 			}
 		},
