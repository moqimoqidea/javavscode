/*
  Copyright (c) 2023, Oracle and/or its affiliates.

  Licensed under the Apache License, Version 2.0 (the "License");
  you may not use this file except in compliance with the License.
  You may obtain a copy of the License at

     https://www.apache.org/licenses/LICENSE-2.0

  Unless required by applicable law or agreed to in writing, software
  distributed under the License is distributed on an "AS IS" BASIS,
  WITHOUT WARRANTIES OR CONDITIONS OF ANY KIND, either express or implied.
  See the License for the specific language governing permissions and
  limitations under the License.
*/


export namespace extConstants {
  export const API_VERSION: string = "1.0";
  export const SERVER_NAME: string = "Oracle Java SE Language Server";
  export const NB_LANGUAGE_CLIENT_ID: string = 'Oracle Java SE';
  export const NB_LANGUAGE_CLIENT_NAME: string = "java";
  export const LANGUAGE_ID: string = "java";
  export const ORACLE_VSCODE_EXTENSION_ID = 'oracle.oracle-java';
  export const COMMAND_PREFIX = 'jdk';
}

export namespace jdkDownloaderConstants {

  export const ORACLE_JDK_RELEASES_BASE_URL = `https://java.oraclecloud.com/currentJavaReleases`;

  export const ORACLE_JDK_BASE_DOWNLOAD_URL = `https://download.oracle.com/java`;

  export const ORACLE_JDK_FALLBACK_VESIONS = ['24', '21'];

  export const OPEN_JDK_VERSION_DOWNLOAD_LINKS: { [key: string]: string } = {
<<<<<<< HEAD
    "24": "https://download.java.net/java/GA/jdk24/1f9ff9062db4449d8ca828c504ffae90/36/GPL/openjdk-24"
  };
=======
    "24": "https://download.java.net/java/GA/jdk24.0.1/24a58e0e276943138bf3e963e6291ac2/9/GPL/openjdk-24.0.1"
  };  
>>>>>>> 7c9c7a70
}

export const NODE_WINDOWS_LABEL = "Windows_NT";<|MERGE_RESOLUTION|>--- conflicted
+++ resolved
@@ -34,13 +34,8 @@
   export const ORACLE_JDK_FALLBACK_VESIONS = ['24', '21'];
 
   export const OPEN_JDK_VERSION_DOWNLOAD_LINKS: { [key: string]: string } = {
-<<<<<<< HEAD
-    "24": "https://download.java.net/java/GA/jdk24/1f9ff9062db4449d8ca828c504ffae90/36/GPL/openjdk-24"
-  };
-=======
     "24": "https://download.java.net/java/GA/jdk24.0.1/24a58e0e276943138bf3e963e6291ac2/9/GPL/openjdk-24.0.1"
   };  
->>>>>>> 7c9c7a70
 }
 
 export const NODE_WINDOWS_LABEL = "Windows_NT";