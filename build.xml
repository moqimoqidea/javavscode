--- conflicted
+++ resolved
@@ -68,11 +68,8 @@
             patches/nbjavac-not-required.diff
             patches/l10n-licence.diff
             patches/dev-dependency-licenses.diff
-<<<<<<< HEAD
             patches/nb-telemetry.diff
-=======
             patches/change-method-parameters-refactoring-qualified-names.diff
->>>>>>> 7c9c7a70
         </string>
         <filterchain>
             <tokenfilter delimoutput=" ">
